import React, { useEffect } from 'react';
import { BrowserRouter as Router, Route, Routes } from 'react-router-dom';
import { Provider, useDispatch } from 'react-redux';
import { store, AppDispatch } from './store';
import { restoreUser } from './store/slices/authSlice';
import Home from './pages/Home';
import SignUp from './pages/SignUp';
import Login from './pages/Login';
import ForgotPassword from './pages/ForgotPassword';
import ProfileModification from './pages/ProfileModification';
import SleepGoalSetting from './pages/SleepGoalSetting';
<<<<<<< HEAD
import StatisticsAnalysis from './pages/StatisticsAnalysis';
import DailyReport from './pages/DailyReport';
=======
import SleepDashboard from './pages/SleepDashboard';
import SleepSetup from './pages/SleepSetup';
import SleepMeasuring from './pages/SleepMeasuring';
import WakeUp from './pages/WakeUp';
import WakeUpSummary from './pages/WakeUpSummary';
>>>>>>> 8fa9acba
import { User } from './types';
import { initializeTestData } from './testData';

// 앱 초기화 컴포넌트 - useAuth 훅 사용하지 않고 직접 dispatch 사용
function AppInitializer() {
  const dispatch = useDispatch<AppDispatch>();

  useEffect(() => {
    // 기본 테스트 사용자 등록 (한 번만 실행)
    const initializeDefaultUser = () => {
      const existingUsers: User[] = JSON.parse(localStorage.getItem('users') || '[]');
      
      // 기본 테스트 사용자가 이미 있는지 확인
      const defaultUserExists = existingUsers.some(user => user.email === 'test1@gmail.com');
      
      if (!defaultUserExists) {
        const defaultUser: User = {
          id: 'default-test-user-001',
          email: 'test1@gmail.com',
          password: 'password1!',
          name: '추민기',
          birthDate: '2004-08-19',
          gender: '남',
          createdAt: new Date().toISOString(),
        };
        
        // 기본 사용자를 사용자 목록에 추가
        existingUsers.push(defaultUser);
        localStorage.setItem('users', JSON.stringify(existingUsers));
        
        console.log('✅ 기본 테스트 사용자가 등록되었습니다!');
        console.log('📧 이메일:', defaultUser.email);
        console.log('🔑 비밀번호:', defaultUser.password);
        console.log('👤 이름:', defaultUser.name);
      } else {
        console.log('ℹ️ 기본 테스트 사용자가 이미 등록되어 있습니다.');
      }
    };

    // 특정 사용자 제거 함수
    const removeSpecificUsers = () => {
      const existingUsers: User[] = JSON.parse(localStorage.getItem('users') || '[]');
      const usersToRemove = ['test3@gmail.com', 'test4@gmail.com'];
      
      // 제거할 사용자들을 필터링
      const filteredUsers = existingUsers.filter(user => !usersToRemove.includes(user.email));
      
      // 변경사항이 있는 경우에만 업데이트
      if (filteredUsers.length !== existingUsers.length) {
        localStorage.setItem('users', JSON.stringify(filteredUsers));
        console.log('🗑️ test3@gmail.com과 test4@gmail.com 사용자가 제거되었습니다.');
        console.log('📊 현재 등록된 사용자 수:', filteredUsers.length);
      } else {
        console.log('ℹ️ 제거할 사용자가 없습니다.');
      }
    };

    // 기존 사용자 비밀번호에 특수문자 추가 함수
    const updateExistingUserPasswords = () => {
      const existingUsers: User[] = JSON.parse(localStorage.getItem('users') || '[]');
      let hasUpdates = false;
      
      const updatedUsers = existingUsers.map(user => {
        // 비밀번호에 특수문자가 없는 경우 '!' 추가
        if (user.password && !/[!@#$%^&*()_+\-=\[\]{};':"\\|,.<>\/?]/.test(user.password)) {
          hasUpdates = true;
          return {
            ...user,
            password: user.password + '!'
          };
        }
        return user;
      });
      
      if (hasUpdates) {
        localStorage.setItem('users', JSON.stringify(updatedUsers));
        console.log('🔐 기존 사용자들의 비밀번호에 특수문자(!)가 추가되었습니다.');
        
        // 현재 로그인된 사용자도 업데이트
        const currentUser = JSON.parse(localStorage.getItem('user') || 'null');
        if (currentUser && !/[!@#$%^&*()_+\-=\[\]{};':"\\|,.<>\/?]/.test(currentUser.password)) {
          const updatedCurrentUser = {
            ...currentUser,
            password: currentUser.password + '!'
          };
          localStorage.setItem('user', JSON.stringify(updatedCurrentUser));
          console.log('🔐 현재 로그인된 사용자의 비밀번호도 업데이트되었습니다.');
        }
      } else {
        console.log('ℹ️ 모든 사용자의 비밀번호가 이미 특수문자를 포함하고 있습니다.');
      }
    };

    // 통합 테스트 데이터 초기화
    initializeTestData();
    
    // 특정 사용자 제거
    removeSpecificUsers();
    
    // 기존 사용자 비밀번호에 특수문자 추가
    updateExistingUserPasswords();
    
    // 앱 시작 시 로컬 스토리지에서 사용자 정보 복원
    dispatch(restoreUser());
  }, [dispatch]); // dispatch는 안정적이므로 의존성 배열에 포함

  return (
    <Router>
      <Routes>
        <Route path="/" element={<Home />} />
        <Route path="/signup" element={<SignUp />} />
        <Route path="/login" element={<Login />} />
        <Route path="/forgot-password" element={<ForgotPassword />} />
        <Route path="/profile" element={<ProfileModification />} />
        <Route path="/sleep-goal" element={<SleepGoalSetting />} />
<<<<<<< HEAD
        <Route path="/statistics" element={<StatisticsAnalysis />} />
        <Route path="/daily-report/:date" element={<DailyReport />} />
=======

          <Route path="/dashboard" element={<SleepDashboard />} />
          <Route path="/sleep-setup" element={<SleepSetup />} />
          <Route path="/sleep-measuring" element={<SleepMeasuring />} />
          <Route path="/wakeup" element={<WakeUp />} />
          <Route path="/wake-up-summary" element={<WakeUpSummary />} />
>>>>>>> 8fa9acba
      </Routes>
    </Router>
  );
}

export default function App() {
  return (
    <Provider store={store}>
      <AppInitializer />
    </Provider>
  );
}<|MERGE_RESOLUTION|>--- conflicted
+++ resolved
@@ -9,16 +9,13 @@
 import ForgotPassword from './pages/ForgotPassword';
 import ProfileModification from './pages/ProfileModification';
 import SleepGoalSetting from './pages/SleepGoalSetting';
-<<<<<<< HEAD
 import StatisticsAnalysis from './pages/StatisticsAnalysis';
 import DailyReport from './pages/DailyReport';
-=======
 import SleepDashboard from './pages/SleepDashboard';
 import SleepSetup from './pages/SleepSetup';
 import SleepMeasuring from './pages/SleepMeasuring';
 import WakeUp from './pages/WakeUp';
 import WakeUpSummary from './pages/WakeUpSummary';
->>>>>>> 8fa9acba
 import { User } from './types';
 import { initializeTestData } from './testData';
 
@@ -134,17 +131,13 @@
         <Route path="/forgot-password" element={<ForgotPassword />} />
         <Route path="/profile" element={<ProfileModification />} />
         <Route path="/sleep-goal" element={<SleepGoalSetting />} />
-<<<<<<< HEAD
         <Route path="/statistics" element={<StatisticsAnalysis />} />
         <Route path="/daily-report/:date" element={<DailyReport />} />
-=======
-
-          <Route path="/dashboard" element={<SleepDashboard />} />
-          <Route path="/sleep-setup" element={<SleepSetup />} />
-          <Route path="/sleep-measuring" element={<SleepMeasuring />} />
-          <Route path="/wakeup" element={<WakeUp />} />
-          <Route path="/wake-up-summary" element={<WakeUpSummary />} />
->>>>>>> 8fa9acba
+        <Route path="/dashboard" element={<SleepDashboard />} />
+        <Route path="/sleep-setup" element={<SleepSetup />} />
+        <Route path="/sleep-measuring" element={<SleepMeasuring />} />
+        <Route path="/wakeup" element={<WakeUp />} />
+        <Route path="/wake-up-summary" element={<WakeUpSummary />} />
       </Routes>
     </Router>
   );
